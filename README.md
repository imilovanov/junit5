# JUnit 5

This repository is the home of the next generation of JUnit, _JUnit 5_.

[![Support JUnit](https://img.shields.io/badge/%F0%9F%92%9A-Support%20JUnit-brightgreen.svg)](https://junit.org/sponsoring)

## Latest Releases

<<<<<<< HEAD
- General Availability (GA): [JUnit 5.5.1](https://github.com/junit-team/junit5/releases/tag/r5.5.1)
(July 20, 2019).
=======
- General Availability (GA): [JUnit 5.5.2](https://github.com/junit-team/junit5/releases/tag/r5.5.2)
(September 8, 2019).
>>>>>>> d2508339
- Preview (Milestone/Release Candidate): N/A

## Documentation

- [User Guide]
- [Javadoc]
- [Release Notes]
- [Samples]

## Contributing

Contributions to JUnit 5 are both welcomed and appreciated. For specific guidelines
regarding contributions, please see [CONTRIBUTING.md] in the root directory of the
project. Those willing to use milestone or SNAPSHOT releases are encouraged
to file feature requests and bug reports using the project's
[issue tracker](https://github.com/junit-team/junit5/issues). Issues marked with an
<a href="https://github.com/junit-team/junit5/issues?q=is%3Aissue+is%3Aopen+label%3Aup-for-grabs">`up-for-grabs`</a>
label are specifically targeted for community contributions.

## Getting Help

Ask JUnit 5 related questions on [StackOverflow] or chat with the team and the community on [Gitter].

## Continuous Integration Builds

[![Build Status](https://dev.azure.com/junit-team/junit5/_apis/build/status/junit-team.junit5?branchName=master)](https://dev.azure.com/junit-team/junit5/_build/latest?definitionId=1&branchName=master)

Official CI build server for JUnit 5. Used to perform quick checks on submitted pull
requests and for build matrices including the latest released OpenJDK and early access
builds of the next OpenJDK.

## Code Coverage

Code coverage using [JaCoCo] for the latest build is available on [Codecov].

A code coverage report can also be generated locally via the [Gradle Wrapper] by
executing `gradlew -PenableJaCoCo clean jacocoRootReport`. The results will be available
in `build/reports/jacoco/jacocoRootReport/html/index.html`.

## Gradle Build Scans

JUnit 5 utilizes [Gradle's](https://gradle.org/) support for _Build Scans_. An example
build scan for JUnit 5 can be viewed [here](https://scans.gradle.com/s/bl3pw4mrbgsao).

## Building from Source

You need [JDK 12] to build JUnit 5.

All modules can be _built_ with the [Gradle Wrapper] using the following command.

`gradlew clean assemble`

All modules can be _tested_ with the [Gradle Wrapper] using the following command.

`gradlew clean test`

Since Gradle has excellent incremental build support, you can usually omit executing the
`clean` task.

## Installing in Local Maven Repository

All modules can be _installed_ with the [Gradle Wrapper] in a local Maven repository for
consumption in other projects via the following command.

`gradlew clean publishToMavenLocal`

## Dependency Metadata

The following sections list the dependency metadata for the JUnit Platform, JUnit
Jupiter, and JUnit Vintage.

See also <https://repo1.maven.org/maven2/org/junit/> for releases and <https://oss.sonatype.org/content/repositories/snapshots/org/junit/> for snapshots.

### JUnit Platform

- **Group ID**: `org.junit.platform`
<<<<<<< HEAD
- **Version**: `1.5.1` or `1.6.0-SNAPSHOT`
=======
- **Version**: `1.5.2` or `1.6.0-SNAPSHOT`
>>>>>>> d2508339
- **Artifact IDs** and Java **module** name:
  - `junit-platform-commons` (`org.junit.platform.commons`)
  - `junit-platform-console` (`org.junit.platform.console`)
  - `junit-platform-console-standalone` (*N/A*)
  - `junit-platform-engine` (`org.junit.platform.engine`)
  - `junit-platform-launcher` (`org.junit.platform.launcher`)
  - `junit-platform-reporting` (`org.junit.platform.reporting`)
  - `junit-platform-runner` (`org.junit.platform.runner`)
  - `junit-platform-suite-api` (`org.junit.platform.suite.api`)
  - `junit-platform-testkit` (`org.junit.platform.testkit`)

### JUnit Jupiter

- **Group ID**: `org.junit.jupiter`
<<<<<<< HEAD
- **Version**: `5.5.1` or `5.6.0-SNAPSHOT`
=======
- **Version**: `5.5.2` or `5.6.0-SNAPSHOT`
>>>>>>> d2508339
- **Artifact IDs** and Java **module** name:
  - `junit-jupiter` (`org.junit.jupiter`)
  - `junit-jupiter-api` (`org.junit.jupiter.api`)
  - `junit-jupiter-engine` (`org.junit.jupiter.engine`)
  - `junit-jupiter-migrationsupport` (`org.junit.jupiter.migrationsupport`)
  - `junit-jupiter-params` (`org.junit.jupiter.params`)

### JUnit Vintage

- **Group ID**: `org.junit.vintage`
<<<<<<< HEAD
- **Version**: `5.5.1` or `5.6.0-SNAPSHOT`
=======
- **Version**: `5.5.2` or `5.6.0-SNAPSHOT`
>>>>>>> d2508339
- **Artifact ID** and Java **module** name:
  - `junit-vintage-engine` (`org.junit.vintage.engine`)

### Bill of Materials (BOM)

- **Group ID**: `org.junit`
- **Artifact ID** `junit-bom`
<<<<<<< HEAD
- **Version**: `5.5.1` or `5.6.0-SNAPSHOT`
=======
- **Version**: `5.5.2` or `5.6.0-SNAPSHOT`
>>>>>>> d2508339


[Codecov]: https://codecov.io/gh/junit-team/junit5
[CONTRIBUTING.md]: https://github.com/junit-team/junit5/blob/master/CONTRIBUTING.md
[Gitter]: https://gitter.im/junit-team/junit5
[Gradle Wrapper]: https://docs.gradle.org/current/userguide/gradle_wrapper.html#sec:using_wrapper
[JaCoCo]: https://www.eclemma.org/jacoco/
[Javadoc]: https://junit.org/junit5/docs/current/api/
[JDK 12]: https://jdk.java.net/12/
[Release Notes]: https://junit.org/junit5/docs/current/release-notes/
[StackOverflow]: https://stackoverflow.com/questions/tagged/junit5
[User Guide]: https://junit.org/junit5/docs/current/user-guide/
[Samples]: https://github.com/junit-team/junit5-samples<|MERGE_RESOLUTION|>--- conflicted
+++ resolved
@@ -6,13 +6,8 @@
 
 ## Latest Releases
 
-<<<<<<< HEAD
-- General Availability (GA): [JUnit 5.5.1](https://github.com/junit-team/junit5/releases/tag/r5.5.1)
-(July 20, 2019).
-=======
 - General Availability (GA): [JUnit 5.5.2](https://github.com/junit-team/junit5/releases/tag/r5.5.2)
 (September 8, 2019).
->>>>>>> d2508339
 - Preview (Milestone/Release Candidate): N/A
 
 ## Documentation
@@ -89,11 +84,7 @@
 ### JUnit Platform
 
 - **Group ID**: `org.junit.platform`
-<<<<<<< HEAD
-- **Version**: `1.5.1` or `1.6.0-SNAPSHOT`
-=======
 - **Version**: `1.5.2` or `1.6.0-SNAPSHOT`
->>>>>>> d2508339
 - **Artifact IDs** and Java **module** name:
   - `junit-platform-commons` (`org.junit.platform.commons`)
   - `junit-platform-console` (`org.junit.platform.console`)
@@ -108,11 +99,7 @@
 ### JUnit Jupiter
 
 - **Group ID**: `org.junit.jupiter`
-<<<<<<< HEAD
-- **Version**: `5.5.1` or `5.6.0-SNAPSHOT`
-=======
 - **Version**: `5.5.2` or `5.6.0-SNAPSHOT`
->>>>>>> d2508339
 - **Artifact IDs** and Java **module** name:
   - `junit-jupiter` (`org.junit.jupiter`)
   - `junit-jupiter-api` (`org.junit.jupiter.api`)
@@ -123,11 +110,7 @@
 ### JUnit Vintage
 
 - **Group ID**: `org.junit.vintage`
-<<<<<<< HEAD
-- **Version**: `5.5.1` or `5.6.0-SNAPSHOT`
-=======
 - **Version**: `5.5.2` or `5.6.0-SNAPSHOT`
->>>>>>> d2508339
 - **Artifact ID** and Java **module** name:
   - `junit-vintage-engine` (`org.junit.vintage.engine`)
 
@@ -135,11 +118,7 @@
 
 - **Group ID**: `org.junit`
 - **Artifact ID** `junit-bom`
-<<<<<<< HEAD
-- **Version**: `5.5.1` or `5.6.0-SNAPSHOT`
-=======
 - **Version**: `5.5.2` or `5.6.0-SNAPSHOT`
->>>>>>> d2508339
 
 
 [Codecov]: https://codecov.io/gh/junit-team/junit5
