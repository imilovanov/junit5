--- conflicted
+++ resolved
@@ -62,15 +62,9 @@
 	}
 
 	private void pruneTree(TestDescriptor root) {
-<<<<<<< HEAD
-		TestDescriptor.Visitor removeChildrenWithoutTests = (descriptor, remove) -> {
-			if (!descriptor.isRoot() && !descriptor.hasTests())
-				remove.run();
-=======
 		TestDescriptor.Visitor removeChildrenWithoutTests = (descriptor) -> {
 			if (!descriptor.isRoot() && !descriptor.hasTests())
 				descriptor.removeFromHierarchy();
->>>>>>> 457bc289
 		};
 		root.accept(removeChildrenWithoutTests);
 	}
